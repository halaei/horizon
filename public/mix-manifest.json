--- conflicted
+++ resolved
@@ -1,9 +1,5 @@
 {
-<<<<<<< HEAD
-    "/app.js": "/app.js?id=8ddd333a5acd0f357dc5",
-=======
-    "/app.js": "/app.js?id=a2e36b7a4f248973b22b",
->>>>>>> f8af5c20
+    "/app.js": "/app.js?id=7ea775c97bce76adeaa8",
     "/app.css": "/app.css?id=9ce01eaaba790566b895",
     "/app-dark.css": "/app-dark.css?id=821c845f9bf3b7853c33"
 }