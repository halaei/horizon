{
<<<<<<< HEAD
    "/app.js": "/app.js?id=465f639b623ec9231aad",
    "/app.css": "/app.css?id=f4bfed2b51f0e5e0dcb6",
    "/app-dark.css": "/app-dark.css?id=9ef119e56b37b9067363"
=======
    "/app.js": "/app.js?id=982a67d0686358bdf547",
    "/app.css": "/app.css?id=9ce01eaaba790566b895",
    "/app-dark.css": "/app-dark.css?id=821c845f9bf3b7853c33"
>>>>>>> ffce0a8f
}<|MERGE_RESOLUTION|>--- conflicted
+++ resolved
@@ -1,11 +1,5 @@
 {
-<<<<<<< HEAD
-    "/app.js": "/app.js?id=465f639b623ec9231aad",
-    "/app.css": "/app.css?id=f4bfed2b51f0e5e0dcb6",
-    "/app-dark.css": "/app-dark.css?id=9ef119e56b37b9067363"
-=======
-    "/app.js": "/app.js?id=982a67d0686358bdf547",
+    "/app.js": "/app.js?id=8ddd333a5acd0f357dc5",
     "/app.css": "/app.css?id=9ce01eaaba790566b895",
     "/app-dark.css": "/app-dark.css?id=821c845f9bf3b7853c33"
->>>>>>> ffce0a8f
 }