<?php

use Illuminate\Support\Str;

return [

    /*
    |--------------------------------------------------------------------------
    | Horizon Domain
    |--------------------------------------------------------------------------
    |
    | This is the subdomain where Horizon will be accessible from. If this
    | setting is null, Horizon will reside under the same domain as the
    | application. Otherwise, this value will serve as the subdomain.
    |
    */

    'domain' => null,

    /*
    |--------------------------------------------------------------------------
    | Horizon Path
    |--------------------------------------------------------------------------
    |
    | This is the URI path where Horizon will be accessible from. Feel free
    | to change this path to anything you like. Note that the URI will not
    | affect the paths of its internal API that aren't exposed to users.
    |
    */

    'path' => 'horizon',

    /*
    |--------------------------------------------------------------------------
    | Horizon Redis Connection
    |--------------------------------------------------------------------------
    |
    | This is the name of the Redis connection where Horizon will store the
    | meta information required for it to function. It includes the list
    | of supervisors, failed jobs, job metrics, and other information.
    |
    */

    'use' => 'default',

    /*
    |--------------------------------------------------------------------------
    | Horizon Redis Prefix
    |--------------------------------------------------------------------------
    |
    | This prefix will be used when storing all Horizon data in Redis. You
    | may modify the prefix when you are running multiple installations
    | of Horizon on the same server so that they don't have problems.
    |
    */

    'prefix' => env(
        'HORIZON_PREFIX',
        Str::slug(env('APP_NAME', 'laravel'), '_').'_horizon:'
    ),

    /*
    |--------------------------------------------------------------------------
    | Horizon Route Middleware
    |--------------------------------------------------------------------------
    |
    | These middleware will get attached onto each Horizon route, giving you
    | the chance to add your own middleware to this list or change any of
    | the existing middleware. Or, you can simply stick with this list.
    |
    */

    'middleware' => ['web'],

    /*
    |--------------------------------------------------------------------------
    | Queue Wait Time Thresholds
    |--------------------------------------------------------------------------
    |
    | This option allows you to configure when the LongWaitDetected event
    | will be fired. Every connection / queue combination may have its
    | own, unique threshold (in seconds) before this event is fired.
    |
    */

    'waits' => [
        'redis:default' => 60,
    ],

    /*
    |--------------------------------------------------------------------------
    | Job Trimming Times
    |--------------------------------------------------------------------------
    |
    | Here you can configure for how long (in minutes) you desire Horizon to
    | persist the recent and failed jobs. Typically, recent jobs are kept
    | for one hour while all failed jobs are stored for an entire week.
    |
    */

    'trim' => [
        'recent' => 60,
        'pending' => 60,
        'completed' => 60,
        'recent_failed' => 10080,
        'failed' => 10080,
        'monitored' => 10080,
    ],

    /*
    |--------------------------------------------------------------------------
    | Metrics
    |--------------------------------------------------------------------------
    |
    | Here you can configure how many snapshots should be kept to display in
    | the metrics graph. This will get used in combination with Horizon's
    | `horizon:snapshot` schedule to define how long to retain metrics.
    |
    */

    'metrics' => [
        'trim_snapshots' => [
            'job' => 24,
            'queue' => 24,
        ],
    ],

    /*
    |--------------------------------------------------------------------------
    | Fast Termination
    |--------------------------------------------------------------------------
    |
    | When this option is enabled, Horizon's "terminate" command will not
    | wait on all of the workers to terminate unless the --wait option
    | is provided. Fast termination can shorten deployment delay by
    | allowing a new instance of Horizon to start while the last
    | instance will continue to terminate each of its workers.
    |
    */

    'fast_termination' => false,

    /*
    |--------------------------------------------------------------------------
    | Memory Limit (MB)
    |--------------------------------------------------------------------------
    |
    | This value describes the maximum amount of memory the Horizon worker
    | may consume before it is terminated and restarted. You should set
    | this value according to the resources available to your server.
    |
    */

    'memory_limit' => 64,

    /*
    |--------------------------------------------------------------------------
    | Queue Worker Configuration
    |--------------------------------------------------------------------------
    |
    | Here you may define the queue worker settings used by your application
    | in all environments. These supervisors and settings handle all your
    | queued jobs and will be provisioned by Horizon during deployment.
    |
    */

    'defaults' => [
        'supervisor-1' => [
            'connection' => 'redis',
            'queue' => ['default'],
            'balance' => 'auto',
            'maxProcesses' => 1,
            'tries' => 1,
        ],
    ],

    'environments' => [
        'production' => [
            'supervisor-1' => [
<<<<<<< HEAD
                'maxProcesses' => 10,
                'balanceMaxShift' => 1,
                'balanceCooldown' => 3,
=======
                'connection' => 'redis',
                'queue' => ['default'],
                'balance' => 'simple',
                'processes' => 10,
                'tries' => 1,
                'nice' => 0,
>>>>>>> ffce0a8f
            ],
        ],

        'local' => [
            'supervisor-1' => [
<<<<<<< HEAD
                'maxProcesses' => 3,
=======
                'connection' => 'redis',
                'queue' => ['default'],
                'balance' => 'simple',
                'processes' => 3,
                'tries' => 1,
                'nice' => 0,
>>>>>>> ffce0a8f
            ],
        ],
    ],
];<|MERGE_RESOLUTION|>--- conflicted
+++ resolved
@@ -171,39 +171,22 @@
             'balance' => 'auto',
             'maxProcesses' => 1,
             'tries' => 1,
+            'nice' => 0,
         ],
     ],
 
     'environments' => [
         'production' => [
             'supervisor-1' => [
-<<<<<<< HEAD
                 'maxProcesses' => 10,
                 'balanceMaxShift' => 1,
                 'balanceCooldown' => 3,
-=======
-                'connection' => 'redis',
-                'queue' => ['default'],
-                'balance' => 'simple',
-                'processes' => 10,
-                'tries' => 1,
-                'nice' => 0,
->>>>>>> ffce0a8f
             ],
         ],
 
         'local' => [
             'supervisor-1' => [
-<<<<<<< HEAD
                 'maxProcesses' => 3,
-=======
-                'connection' => 'redis',
-                'queue' => ['default'],
-                'balance' => 'simple',
-                'processes' => 3,
-                'tries' => 1,
-                'nice' => 0,
->>>>>>> ffce0a8f
             ],
         ],
     ],
