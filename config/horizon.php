--- conflicted
+++ resolved
@@ -45,20 +45,6 @@
 
     /*
     |--------------------------------------------------------------------------
-<<<<<<< HEAD
-    | Job Repository Configurations
-    |--------------------------------------------------------------------------
-    |
-    | Here you can configure for how long (in minutes) you need horizon to
-    | persist the recent jobs. The default is 1 hour for recent jobs and 1 week
-    | for recent failed jobs.
-    |
-    */
-
-    'recent_jobs' => [
-        'expiry' => 60,
-        'failed_expiry' => 10080,
-=======
     | Job Trimming Times
     |--------------------------------------------------------------------------
     |
@@ -71,7 +57,6 @@
     'trim' => [
         'recent' => 60,
         'failed' => 10080,
->>>>>>> f690e0ee
     ],
 
     /*
