--- conflicted
+++ resolved
@@ -36,15 +36,7 @@
      */
     public static function toOptionsString(SupervisorOptions $options)
     {
-<<<<<<< HEAD
-        return sprintf('%s --balance=%s --max-processes=%s --min-processes=%s --nice=%s --balance-cooldown=%s --balance-max-shift=%s',
-            QueueCommandString::toOptionsString($options), $options->balance,
-            $options->maxProcesses, $options->minProcesses, $options->nice,
-            $options->balanceCooldown, $options->balanceMaxShift
-        );
-=======
         return QueueCommandString::toSupervisorOptionsString($options);
->>>>>>> 1ace33ce
     }
 
     /**
