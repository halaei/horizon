<?php

namespace Laravel\Horizon\Listeners;

use Cake\Chronos\Chronos;
use Laravel\Horizon\Contracts\JobRepository;
use Laravel\Horizon\Events\MasterSupervisorLooped;

class TrimFailedJobs
{
    /**
     * The last time the recent jobs were trimmed.
     *
     * @var \Cake\Chronos\Chronos
     */
    public $lastTrimmed;

    /**
     * How many minutes to wait in between each trim.
     *
     * @var int
     */
    public $frequency = 5040;

    /**
     * Handle the event.
     *
     * @param  \Laravel\Horizon\Events\MasterSupervisorLooped  $event
     * @return void
     */
    public function handle(MasterSupervisorLooped $event)
    {
        if (! isset($this->lastTrimmed)) {
<<<<<<< HEAD
            $expiry = config('horizon.recent_jobs.failed_expiry', 10080);
            $this->frequency = max(1, intdiv($expiry, 12));
=======
            $this->frequency = max(1, intdiv(
                config('horizon.trim.failed', 10080), 12
            ));

>>>>>>> f690e0ee
            $this->lastTrimmed = Chronos::now()->subMinutes($this->frequency + 1);
        }

        if ($this->lastTrimmed->lte(Chronos::now()->subMinutes($this->frequency))) {
            resolve(JobRepository::class)->trimFailedJobs();

            $this->lastTrimmed = Chronos::now();
        }
    }
}<|MERGE_RESOLUTION|>--- conflicted
+++ resolved
@@ -31,15 +31,10 @@
     public function handle(MasterSupervisorLooped $event)
     {
         if (! isset($this->lastTrimmed)) {
-<<<<<<< HEAD
-            $expiry = config('horizon.recent_jobs.failed_expiry', 10080);
-            $this->frequency = max(1, intdiv($expiry, 12));
-=======
             $this->frequency = max(1, intdiv(
                 config('horizon.trim.failed', 10080), 12
             ));
 
->>>>>>> f690e0ee
             $this->lastTrimmed = Chronos::now()->subMinutes($this->frequency + 1);
         }
 
