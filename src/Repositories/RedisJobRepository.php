--- conflicted
+++ resolved
@@ -29,33 +29,18 @@
     ];
 
     /**
-<<<<<<< HEAD
-     * The expiry time for recent jobs (in minutes).
+     * The number of minutes until recent jobs should be purged.
      *
      * @var int
      */
-    protected $jobExpiry = 60;
-
-    /**
-     * The expiry time for recent failed jobs (in minutes).
+    public $recentJobExpires;
+
+    /**
+     * The number of minutes until failed jobs should be purged.
      *
      * @var int
      */
-    protected $failedJobExpiry = 10080;
-=======
-     * The number of minutes until recent jobs should be purged.
-     *
-     * @var int
-     */
-    public $recentJobExpires;
-
-    /**
-     * The number of minutes until failed jobs should be purged.
-     *
-     * @var int
-     */
     public $failedJobExpires;
->>>>>>> f690e0ee
 
     /**
      * Create a new repository instance.
@@ -66,13 +51,8 @@
     public function __construct(RedisFactory $redis)
     {
         $this->redis = $redis;
-<<<<<<< HEAD
-        $this->jobExpiry = config('horizon.recent_jobs.expiry', 60);
-        $this->failedJobExpiry = config('horizon.recent_jobs.failed_expiry', 10080);
-=======
         $this->recentJobExpires = config('horizon.trim.recent', 60);
         $this->failedJobExpires = config('horizon.trim.failed', 10080);
->>>>>>> f690e0ee
     }
 
     /**
@@ -254,11 +234,7 @@
             );
 
             $pipe->expireat(
-<<<<<<< HEAD
-                $payload->id(), Chronos::now()->addMinutes($this->jobExpiry)->getTimestamp()
-=======
                 $payload->id(), Chronos::now()->addMinutes($this->recentJobExpires)->getTimestamp()
->>>>>>> f690e0ee
             );
         });
     }
@@ -398,11 +374,7 @@
             ? $pipe->hmset($id, ['status' => 'failed'])
             : $pipe->hmset($id, ['status' => 'completed', 'completed_at' => microtime(true)]);
 
-<<<<<<< HEAD
-        $pipe->expireat($id, Chronos::now()->addMinutes($this->jobExpiry)->getTimestamp());
-=======
         $pipe->expireat($id, Chronos::now()->addMinutes($this->recentJobExpires)->getTimestamp());
->>>>>>> f690e0ee
     }
 
     /**
@@ -465,11 +437,7 @@
     public function trimRecentJobs()
     {
         $this->connection()->pipeline(function ($pipe) {
-<<<<<<< HEAD
-            $score = Chronos::now()->subMinutes($this->jobExpiry)->getTimestamp() * -1;
-=======
             $score = Chronos::now()->subMinutes($this->recentJobExpires)->getTimestamp() * -1;
->>>>>>> f690e0ee
 
             $pipe->zremrangebyscore('recent_jobs', $score, '+inf');
 
@@ -485,11 +453,7 @@
     public function trimFailedJobs()
     {
         $this->connection()->zremrangebyscore(
-<<<<<<< HEAD
-            'failed_jobs', Chronos::now()->subMinutes($this->failedJobExpiry)->getTimestamp() * -1, '+inf'
-=======
             'failed_jobs', Chronos::now()->subMinutes($this->failedJobExpires)->getTimestamp() * -1, '+inf'
->>>>>>> f690e0ee
         );
     }
 
@@ -536,11 +500,7 @@
             );
 
             $pipe->expireat(
-<<<<<<< HEAD
-                $payload->id(), Chronos::now()->addMinutes($this->failedJobExpiry)->getTimestamp()
-=======
                 $payload->id(), Chronos::now()->addMinutes($this->failedJobExpires)->getTimestamp()
->>>>>>> f690e0ee
             );
         });
     }
