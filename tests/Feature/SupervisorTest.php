--- conflicted
+++ resolved
@@ -66,13 +66,8 @@
         $this->assertCount(1, $supervisor->processes());
 
         $host = MasterSupervisor::name();
-<<<<<<< HEAD
-        $this->assertEquals(
+        $this->assertSame(
             'exec '.$this->phpBinary.' worker.php redis --name=default --supervisor='.$host.':name --backoff=0 --max-time=0 --max-jobs=0 --memory=128 --queue="default" --sleep=3 --timeout=60 --tries=0',
-=======
-        $this->assertSame(
-            'exec '.$this->phpBinary.' worker.php redis --delay=0 --memory=128 --queue="default" --sleep=3 --timeout=60 --tries=0 --supervisor='.$host.':name',
->>>>>>> 58ad9a96
             $supervisor->processes()[0]->getCommandLine()
         );
     }
@@ -89,23 +84,13 @@
 
         $host = MasterSupervisor::name();
 
-<<<<<<< HEAD
-        $this->assertEquals(
+        $this->assertSame(
             'exec '.$this->phpBinary.' worker.php redis --name=default --supervisor='.$host.':name --backoff=0 --max-time=0 --max-jobs=0 --memory=128 --queue="first" --sleep=3 --timeout=60 --tries=0',
             $supervisor->processes()[0]->getCommandLine()
         );
 
-        $this->assertEquals(
+        $this->assertSame(
             'exec '.$this->phpBinary.' worker.php redis --name=default --supervisor='.$host.':name --backoff=0 --max-time=0 --max-jobs=0 --memory=128 --queue="second" --sleep=3 --timeout=60 --tries=0',
-=======
-        $this->assertSame(
-            'exec '.$this->phpBinary.' worker.php redis --delay=0 --memory=128 --queue="first" --sleep=3 --timeout=60 --tries=0 --supervisor='.$host.':name',
-            $supervisor->processes()[0]->getCommandLine()
-        );
-
-        $this->assertSame(
-            'exec '.$this->phpBinary.' worker.php redis --delay=0 --memory=128 --queue="second" --sleep=3 --timeout=60 --tries=0 --supervisor='.$host.':name',
->>>>>>> 58ad9a96
             $supervisor->processes()[1]->getCommandLine()
         );
     }
