--- conflicted
+++ resolved
@@ -212,20 +212,12 @@
         // Check the job snapshots...
         $snapshots = resolve(MetricsRepository::class)->snapshotsForJob(Jobs\BasicJob::class);
         $this->assertCount(24, $snapshots);
-<<<<<<< HEAD
-        $this->assertEquals(CarbonImmutable::now()->getTimestamp() - 1, $snapshots[23]->time);
-=======
-        $this->assertSame(Chronos::now()->getTimestamp() - 1, $snapshots[23]->time);
->>>>>>> 58ad9a96
+        $this->assertSame(CarbonImmutable::now()->getTimestamp() - 1, $snapshots[23]->time);
 
         // Check the queue snapshots...
         $snapshots = resolve(MetricsRepository::class)->snapshotsForQueue('default');
         $this->assertCount(24, $snapshots);
-<<<<<<< HEAD
-        $this->assertEquals(CarbonImmutable::now()->getTimestamp() - 1, $snapshots[23]->time);
-=======
-        $this->assertSame(Chronos::now()->getTimestamp() - 1, $snapshots[23]->time);
->>>>>>> 58ad9a96
+        $this->assertSame(CarbonImmutable::now()->getTimestamp() - 1, $snapshots[23]->time);
 
         CarbonImmutable::setTestNow();
     }
