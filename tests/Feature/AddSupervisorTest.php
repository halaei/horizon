--- conflicted
+++ resolved
@@ -27,13 +27,8 @@
 
         $this->assertCount(1, $master->supervisors);
 
-<<<<<<< HEAD
-        $this->assertEquals(
+        $this->assertSame(
             'exec '.$phpBinary.' artisan horizon:supervisor my-supervisor redis --workers-name=default --balance=off --max-processes=1 --min-processes=1 --nice=0 --balance-cooldown=3 --balance-max-shift=1 --backoff=0 --max-time=0 --max-jobs=0 --memory=128 --queue="default" --sleep=3 --timeout=60 --tries=0',
-=======
-        $this->assertSame(
-            'exec '.$phpBinary.' artisan horizon:supervisor my-supervisor redis --delay=0 --memory=128 --queue="default" --sleep=3 --timeout=60 --tries=0 --balance=off --max-processes=1 --min-processes=1 --nice=0',
->>>>>>> 58ad9a96
             $master->supervisors->first()->process->getCommandLine()
         );
     }
