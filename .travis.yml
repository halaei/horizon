--- conflicted
+++ resolved
@@ -17,14 +17,6 @@
 
 matrix:
   fast_finish: true
-<<<<<<< HEAD
-=======
-  exclude:
-    - php: 7.1
-      env: LARAVEL=^6.0
-    - php: 7.1
-      env: LARAVEL=^7.0
->>>>>>> ce216f18
   allow_failures:
     - env: LARAVEL=^7.0
 
